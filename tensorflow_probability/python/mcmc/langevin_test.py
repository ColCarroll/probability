# Copyright 2018 The TensorFlow Probability Authors.
#
# Licensed under the Apache License, Version 2.0 (the "License");
# you may not use this file except in compliance with the License.
# You may obtain a copy of the License at
#
#     http://www.apache.org/licenses/LICENSE-2.0
#
# Unless required by applicable law or agreed to in writing, software
# distributed under the License is distributed on an "AS IS" BASIS,
# WITHOUT WARRANTIES OR CONDITIONS OF ANY KIND, either express or implied.
# See the License for the specific language governing permissions and
# limitations under the License.
# ============================================================================
"""Tests for MetropolisAdjustedLangevinAlgorithm."""

from __future__ import absolute_import
from __future__ import division
from __future__ import print_function

# Dependency imports

import numpy as np
import tensorflow.compat.v2 as tf
import tensorflow_probability as tfp
from tensorflow_probability.python import distributions as tfd
from tensorflow_probability.python.internal import test_util


@test_util.test_graph_and_eager_modes
class LangevinTest(test_util.TestCase):

  def testLangevin1DNormal(self):
    """Sampling from the Standard Normal Distribution."""
    dtype = np.float32
    nchains = 32

    target = tfd.Normal(loc=dtype(0), scale=dtype(1))
    samples = tfp.mcmc.sample_chain(
        num_results=500,
        current_state=np.ones([nchains], dtype=dtype),
        kernel=tfp.mcmc.MetropolisAdjustedLangevinAlgorithm(
            target_log_prob_fn=target.log_prob,
            step_size=0.75,
            volatility_fn=lambda *args: .5),
        num_burnin_steps=200,
<<<<<<< HEAD
        trace_fn=None,
        parallel_iterations=1)  # For determinism.
=======
        seed=test_util.test_seed())
>>>>>>> 6ab691ac

    sample_mean = tf.reduce_mean(samples, axis=(0, 1))
    sample_std = tf.math.reduce_std(samples, axis=(0, 1))

    sample_mean_, sample_std_ = self.evaluate([sample_mean, sample_std])

    self.assertAllClose(sample_mean_, 0., atol=0.12)
    self.assertAllClose(sample_std_, 1., atol=0.1)

  def testLangevin3DNormal(self):
    """Sampling from a 3-D Multivariate Normal distribution."""
    dtype = np.float32
    true_mean = dtype([1, 2, 7])
    true_cov = dtype([[1, 0.25, 0.25], [0.25, 1, 0.25], [0.25, 0.25, 1]])
    num_results = 500
    num_chains = 500

    # Target distribution is defined through the Cholesky decomposition
    chol = tf.linalg.cholesky(true_cov)
    target = tfd.MultivariateNormalTriL(loc=true_mean, scale_tril=chol)

    # Assume that the state is passed as a list of tensors `x` and `y`.
    # Then the target log-density is defined as follows:
    def target_log_prob(x, y):
      # Stack the input tensors together
      z = tf.concat([x, y], axis=-1)
      return target.log_prob(z)

    # Initial state of the chain
    init_state = [np.ones([num_chains, 2], dtype=dtype),
                  np.ones([num_chains, 1], dtype=dtype)]

    # Run MALA with normal proposal for `num_results` iterations for
    # `num_chains` independent chains:
    states = tfp.mcmc.sample_chain(
        num_results=num_results,
        current_state=init_state,
        kernel=tfp.mcmc.MetropolisAdjustedLangevinAlgorithm(
            target_log_prob_fn=target_log_prob,
            step_size=.1),
        num_burnin_steps=200,
        num_steps_between_results=1,
<<<<<<< HEAD
        trace_fn=None,
        parallel_iterations=1)
=======
        seed=test_util.test_seed())
>>>>>>> 6ab691ac

    states = tf.concat(states, axis=-1)
    sample_mean = tf.reduce_mean(states, axis=[0, 1])
    x = (states - sample_mean)[..., tf.newaxis]
    sample_cov = tf.reduce_mean(
        tf.matmul(x, tf.transpose(a=x, perm=[0, 1, 3, 2])),
        axis=[0, 1])

    sample_mean_, sample_cov_ = self.evaluate([sample_mean, sample_cov])

    self.assertAllClose(true_mean, np.squeeze(sample_mean_), atol=0.1, rtol=0.1)
    self.assertAllClose(true_cov, np.squeeze(sample_cov_), atol=0.1, rtol=0.1)

  def testLangevin3DNormalDynamicVolatility(self):
    """Sampling from a 3-D Multivariate Normal distribution."""
    dtype = np.float32
    true_mean = dtype([1, 2, 7])
    true_cov = dtype([[1, 0.25, 0.25], [0.25, 1, 0.25], [0.25, 0.25, 1]])
    num_results = 500
    num_chains = 500

    # Targeg distribution is defined through the Cholesky decomposition
    chol = tf.linalg.cholesky(true_cov)
    target = tfd.MultivariateNormalTriL(loc=true_mean, scale_tril=chol)

    # Assume that the state is passed as a list of 1-d tensors `x` and `y`.
    # Then the target log-density is defined as follows:
    def target_log_prob(x, y):
      # Stack the input tensors together
      z = tf.concat([x, y], axis=-1)
      return target.log_prob(z)

    # Here we define the volatility function to be non-caonstant
    def volatility_fn(x, y):
      # Stack the input tensors together
      return [1. / (0.5 + 0.1 * tf.abs(x + y)),
              1. / (0.5 + 0.1 * tf.abs(y))]

    # Initial state of the chain
    init_state = [np.ones([num_chains, 2], dtype=dtype),
                  np.ones([num_chains, 1], dtype=dtype)]

    # Run Random Walk Metropolis with normal proposal for `num_results`
    # iterations for `num_chains` independent chains:
    states = tfp.mcmc.sample_chain(
        num_results=num_results,
        current_state=init_state,
        kernel=tfp.mcmc.MetropolisAdjustedLangevinAlgorithm(
            target_log_prob_fn=target_log_prob,
            volatility_fn=volatility_fn,
            step_size=.1),
        num_burnin_steps=200,
        num_steps_between_results=1,
<<<<<<< HEAD
        trace_fn=None,
        parallel_iterations=1)
=======
        seed=test_util.test_seed())
>>>>>>> 6ab691ac

    states = tf.concat(states, axis=-1)
    sample_mean = tf.reduce_mean(states, axis=[0, 1])
    x = (states - sample_mean)[..., tf.newaxis]
    sample_cov = tf.reduce_mean(tf.matmul(x, x, transpose_b=True), axis=[0, 1])

    sample_mean_, sample_cov_ = self.evaluate([sample_mean, sample_cov])

    self.assertAllClose(true_mean, np.squeeze(sample_mean_), atol=0.1, rtol=0.1)
    self.assertAllClose(true_cov, np.squeeze(sample_cov_), atol=0.1, rtol=0.1)

  def testLangevinCorrectVolatilityGradient(self):
    """Check that the gradient of the volatility is computed correctly."""
    # Consider the example target distribution as in `testLangevin3DNormal`
    dtype = np.float32
    true_mean = dtype([1, 2, 7])
    true_cov = dtype([[1, 0.25, 0.25], [0.25, 1, 0.25], [0.25, 0.25, 1]])
    num_chains = 100

    chol = tf.linalg.cholesky(true_cov)
    target = tfd.MultivariateNormalTriL(loc=true_mean, scale_tril=chol)

    def target_log_prob(x, y):
      # Stack the input tensors together
      z = tf.concat([x, y], axis=-1)
      return target.log_prob(z)

    def volatility_fn(x, y):
      # Stack the input tensors together
      return [1. / (0.5 + 0.1 * tf.abs(x + y)),
              1. / (0.5 + 0.1 * tf.abs(y))]

    # Initial state of the chain
    init_state = [np.ones([num_chains, 2], dtype=dtype),
                  np.ones([num_chains, 1], dtype=dtype)]

    # Define MALA with constant volatility
    langevin_unit = tfp.mcmc.MetropolisAdjustedLangevinAlgorithm(
        target_log_prob_fn=target_log_prob,
        step_size=0.1)
    # Define MALA with volatility being `volatility_fn`
    langevin_general = tfp.mcmc.MetropolisAdjustedLangevinAlgorithm(
        target_log_prob_fn=target_log_prob,
        step_size=0.1,
        volatility_fn=volatility_fn)

    # Initialize the samplers
    kernel_unit_volatility = langevin_unit.bootstrap_results(init_state)
    kernel_general = langevin_general.bootstrap_results(init_state)

    # For `langevin_general` volatility gradient should be zero.
    grad_1, grad_2 = kernel_unit_volatility.accepted_results.grads_volatility
    self.assertAllEqual(self.evaluate(grad_1),
                        np.zeros(shape=init_state[0].shape, dtype=dtype))
    self.assertAllEqual(self.evaluate(grad_2),
                        np.zeros(shape=init_state[1].shape, dtype=dtype))

    # For `langevin_unit` volatility gradient should be around -0.926 for
    # each direction.
    grad_1, grad_2 = kernel_general.accepted_results.grads_volatility
    self.assertAllClose(self.evaluate(grad_1),
                        -0.583 * np.ones(shape=init_state[0].shape,
                                         dtype=dtype),
                        atol=0.01, rtol=0.01)
    self.assertAllClose(self.evaluate(grad_2),
                        -0.926 * np.ones(shape=init_state[1].shape,
                                         dtype=dtype),
                        atol=0.01, rtol=0.01)

  def testMALAIsCalibrated(self):
    mala = tfp.mcmc.MetropolisAdjustedLangevinAlgorithm(
        target_log_prob_fn=lambda x: -tf.square(x) / 2.,
        step_size=0.1,
    )
    self.assertTrue(mala.is_calibrated)

  def testUncalibratedLangevinIsNotCalibrated(self):
    uncal_langevin = tfp.mcmc.UncalibratedLangevin(
        target_log_prob_fn=lambda x: -tf.square(x) / 2.,
        step_size=0.1,
    )
    self.assertFalse(uncal_langevin.is_calibrated)


if __name__ == '__main__':
  tf.test.main()<|MERGE_RESOLUTION|>--- conflicted
+++ resolved
@@ -44,12 +44,8 @@
             step_size=0.75,
             volatility_fn=lambda *args: .5),
         num_burnin_steps=200,
-<<<<<<< HEAD
         trace_fn=None,
-        parallel_iterations=1)  # For determinism.
-=======
         seed=test_util.test_seed())
->>>>>>> 6ab691ac
 
     sample_mean = tf.reduce_mean(samples, axis=(0, 1))
     sample_std = tf.math.reduce_std(samples, axis=(0, 1))
@@ -92,12 +88,8 @@
             step_size=.1),
         num_burnin_steps=200,
         num_steps_between_results=1,
-<<<<<<< HEAD
         trace_fn=None,
-        parallel_iterations=1)
-=======
         seed=test_util.test_seed())
->>>>>>> 6ab691ac
 
     states = tf.concat(states, axis=-1)
     sample_mean = tf.reduce_mean(states, axis=[0, 1])
@@ -151,12 +143,8 @@
             step_size=.1),
         num_burnin_steps=200,
         num_steps_between_results=1,
-<<<<<<< HEAD
         trace_fn=None,
-        parallel_iterations=1)
-=======
         seed=test_util.test_seed())
->>>>>>> 6ab691ac
 
     states = tf.concat(states, axis=-1)
     sample_mean = tf.reduce_mean(states, axis=[0, 1])
